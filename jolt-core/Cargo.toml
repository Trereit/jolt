[package]
name = "jolt-core"
version = "0.1.0"
authors = [
    # author of original Spartan paper and code base
    "Srinath Setty <srinath@microsoft.com>",
    # authors who contributed to the Arkworks Spartan fork
    "Zhenfei Zhang <zhenfei.zhang@hotmail.com>",
    # authors who contributed to Lasso/Jolt
    "Michael Zhu <mzhu@a16z.com>",
    "Sam Ragsdale <sragsdale@a16z.com>",
    "Noah Citron <ncitron@a16z.com>",
    "Arasu Arun <arasu.arun5@gmail.com>",
]
edition = "2021"
description = "The lookup singularity. Based on Spartan; built on Arkworks."
documentation = "https://github.com/a16z/jolt/README.md"
repository = "https://github.com/a16z/jolt"
license-file = "LICENSE"
keywords = ["SNARK", "cryptography", "proofs"]

[dependencies]
ark-bn254 = "0.4.0"
ark-ec = { version = "0.4.2", default-features = false }
ark-ff = { version = "0.4.2", default-features = false }
ark-serialize = { version = "0.4.2", default-features = false, features = [
    "derive",
] }
ark-std = { version = "0.4.0" }
clap = { version = "4.3.10", features = ["derive"] }
digest = "0.8.1"
enum_dispatch = "0.3.12"
fixedbitset = "0.5.0"
itertools = "0.10.0"
lazy_static = "1.4.0"
merlin = "3.0.0"
num-integer = "0.1.45"
postcard = { version = "1.0.8", default-features = false, features = [
    "use-std",
] }
rand = "0.7.3"
rand_chacha = { version = "0.3.0", default-features = false }
rand_core = { version = "0.6.4", default-features = false }
rayon = { version = "^1.8.0", optional = true }
rgb = "0.8.37"
serde = { version = "1.0.*", default-features = false }
sha3 = "0.8.2"
smallvec = "1.13.1"
strum = "0.25.0"
strum_macros = "0.25.2"
textplots = "0.8.4"
thiserror = "1.0.58"
tracing = "0.1.37"
tracing-chrome = "0.7.1"
tracing-flame = "0.2.0"
tracing-subscriber = "0.3.18"
tracing-texray = "0.2.0"
target-lexicon = "0.12.14"
reqwest = { version = "0.12.3", features = [
    "json",
    "blocking",
], optional = true }
dirs = "5.0.1"
eyre = "0.6.12"
indicatif = "0.17.8"
<<<<<<< HEAD
tokio = "1.37.0"
memory-stats = "1.0.0"
=======
tokio = { version = "1.37.0", optional = true }
>>>>>>> ee5051f7

common = { path = "../common" }
tracer = { path = "../tracer" }
bincode = "1.3.3"

[dev-dependencies]
criterion = { version = "0.5.1", features = ["html_reports"] }
iai-callgrind = "0.10.2"

[build-dependencies]
common = { path = "../common" }

[[bench]]
name = "iai"
harness = false

[lib]
name = "jolt_core"
path = "src/lib.rs"

[features]
default = [
    "ark-ec/parallel",
    "ark-ff/parallel",
    "ark-std/parallel",
    "ark-ff/asm",
    "host",
    "rayon",
]
host = ["dep:reqwest", "dep:tokio"]<|MERGE_RESOLUTION|>--- conflicted
+++ resolved
@@ -63,12 +63,8 @@
 dirs = "5.0.1"
 eyre = "0.6.12"
 indicatif = "0.17.8"
-<<<<<<< HEAD
-tokio = "1.37.0"
 memory-stats = "1.0.0"
-=======
 tokio = { version = "1.37.0", optional = true }
->>>>>>> ee5051f7
 
 common = { path = "../common" }
 tracer = { path = "../tracer" }
